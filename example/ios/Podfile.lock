PODS:
  - boost-for-react-native (1.63.0)
  - CocoaAsyncSocket (7.6.5)
  - DoubleConversion (1.1.6)
  - FBLazyVector (0.64.0-rc.3)
  - FBReactNativeSpec (0.64.0-rc.3):
    - RCT-Folly (= 2020.01.13.00)
    - RCTRequired (= 0.64.0-rc.3)
    - RCTTypeSafety (= 0.64.0-rc.3)
    - React-Core (= 0.64.0-rc.3)
    - React-jsi (= 0.64.0-rc.3)
    - ReactCommon/turbomodule/core (= 0.64.0-rc.3)
  - Flipper (0.74.0):
    - Flipper-Folly (~> 2.5)
    - Flipper-RSocket (~> 1.3)
  - Flipper-DoubleConversion (1.1.7)
  - Flipper-Folly (2.5.0):
    - boost-for-react-native
    - Flipper-DoubleConversion
    - Flipper-Glog
    - libevent (~> 2.1.11)
    - OpenSSL-Universal (= 1.1.180)
  - Flipper-Glog (0.3.6)
  - Flipper-PeerTalk (0.0.4)
  - Flipper-RSocket (1.3.0):
    - Flipper-Folly (~> 2.5)
  - FlipperKit (0.74.0):
    - FlipperKit/Core (= 0.74.0)
  - FlipperKit/Core (0.74.0):
    - Flipper (~> 0.74.0)
    - FlipperKit/CppBridge
    - FlipperKit/FBCxxFollyDynamicConvert
    - FlipperKit/FBDefines
    - FlipperKit/FKPortForwarding
  - FlipperKit/CppBridge (0.74.0):
    - Flipper (~> 0.74.0)
  - FlipperKit/FBCxxFollyDynamicConvert (0.74.0):
    - Flipper-Folly (~> 2.5)
  - FlipperKit/FBDefines (0.74.0)
  - FlipperKit/FKPortForwarding (0.74.0):
    - CocoaAsyncSocket (~> 7.6)
    - Flipper-PeerTalk (~> 0.0.4)
  - FlipperKit/FlipperKitHighlightOverlay (0.74.0)
  - FlipperKit/FlipperKitLayoutPlugin (0.74.0):
    - FlipperKit/Core
    - FlipperKit/FlipperKitHighlightOverlay
    - FlipperKit/FlipperKitLayoutTextSearchable
    - YogaKit (~> 1.18)
  - FlipperKit/FlipperKitLayoutTextSearchable (0.74.0)
  - FlipperKit/FlipperKitNetworkPlugin (0.74.0):
    - FlipperKit/Core
  - FlipperKit/FlipperKitReactPlugin (0.74.0):
    - FlipperKit/Core
  - FlipperKit/FlipperKitUserDefaultsPlugin (0.74.0):
    - FlipperKit/Core
  - FlipperKit/SKIOSNetworkPlugin (0.74.0):
    - FlipperKit/Core
    - FlipperKit/FlipperKitNetworkPlugin
  - glog (0.3.5)
  - hermes-engine (0.7.2)
  - libevent (2.1.11)
  - OpenSSL-Universal (1.1.180)
  - RCT-Folly (2020.01.13.00):
    - boost-for-react-native
    - DoubleConversion
    - glog
    - RCT-Folly/Default (= 2020.01.13.00)
  - RCT-Folly/Default (2020.01.13.00):
    - boost-for-react-native
    - DoubleConversion
    - glog
  - RCT-Folly/Futures (2020.01.13.00):
    - boost-for-react-native
    - DoubleConversion
    - glog
    - libevent
  - RCTRequired (0.64.0-rc.3)
  - RCTTypeSafety (0.64.0-rc.3):
    - FBLazyVector (= 0.64.0-rc.3)
    - RCT-Folly (= 2020.01.13.00)
    - RCTRequired (= 0.64.0-rc.3)
    - React-Core (= 0.64.0-rc.3)
  - React (0.64.0-rc.3):
    - React-Core (= 0.64.0-rc.3)
    - React-Core/DevSupport (= 0.64.0-rc.3)
    - React-Core/RCTWebSocket (= 0.64.0-rc.3)
    - React-RCTActionSheet (= 0.64.0-rc.3)
    - React-RCTAnimation (= 0.64.0-rc.3)
    - React-RCTBlob (= 0.64.0-rc.3)
    - React-RCTImage (= 0.64.0-rc.3)
    - React-RCTLinking (= 0.64.0-rc.3)
    - React-RCTNetwork (= 0.64.0-rc.3)
    - React-RCTSettings (= 0.64.0-rc.3)
    - React-RCTText (= 0.64.0-rc.3)
    - React-RCTVibration (= 0.64.0-rc.3)
  - React-callinvoker (0.64.0-rc.3)
  - React-Core (0.64.0-rc.3):
    - glog
    - RCT-Folly (= 2020.01.13.00)
    - React-Core/Default (= 0.64.0-rc.3)
    - React-cxxreact (= 0.64.0-rc.3)
    - React-jsi (= 0.64.0-rc.3)
    - React-jsiexecutor (= 0.64.0-rc.3)
    - React-perflogger (= 0.64.0-rc.3)
    - Yoga
  - React-Core/CoreModulesHeaders (0.64.0-rc.3):
    - glog
    - RCT-Folly (= 2020.01.13.00)
    - React-Core/Default
    - React-cxxreact (= 0.64.0-rc.3)
    - React-jsi (= 0.64.0-rc.3)
    - React-jsiexecutor (= 0.64.0-rc.3)
    - React-perflogger (= 0.64.0-rc.3)
    - Yoga
  - React-Core/Default (0.64.0-rc.3):
    - glog
    - RCT-Folly (= 2020.01.13.00)
    - React-cxxreact (= 0.64.0-rc.3)
    - React-jsi (= 0.64.0-rc.3)
    - React-jsiexecutor (= 0.64.0-rc.3)
    - React-perflogger (= 0.64.0-rc.3)
    - Yoga
  - React-Core/DevSupport (0.64.0-rc.3):
    - glog
    - RCT-Folly (= 2020.01.13.00)
    - React-Core/Default (= 0.64.0-rc.3)
    - React-Core/RCTWebSocket (= 0.64.0-rc.3)
    - React-cxxreact (= 0.64.0-rc.3)
    - React-jsi (= 0.64.0-rc.3)
    - React-jsiexecutor (= 0.64.0-rc.3)
    - React-jsinspector (= 0.64.0-rc.3)
    - React-perflogger (= 0.64.0-rc.3)
    - Yoga
  - React-Core/Hermes (0.64.0-rc.3):
    - glog
    - hermes-engine
    - RCT-Folly (= 2020.01.13.00)
    - RCT-Folly/Futures
    - React-cxxreact (= 0.64.0-rc.3)
    - React-jsi (= 0.64.0-rc.3)
    - React-jsiexecutor (= 0.64.0-rc.3)
    - React-perflogger (= 0.64.0-rc.3)
    - Yoga
  - React-Core/RCTActionSheetHeaders (0.64.0-rc.3):
    - glog
    - RCT-Folly (= 2020.01.13.00)
    - React-Core/Default
    - React-cxxreact (= 0.64.0-rc.3)
    - React-jsi (= 0.64.0-rc.3)
    - React-jsiexecutor (= 0.64.0-rc.3)
    - React-perflogger (= 0.64.0-rc.3)
    - Yoga
  - React-Core/RCTAnimationHeaders (0.64.0-rc.3):
    - glog
    - RCT-Folly (= 2020.01.13.00)
    - React-Core/Default
    - React-cxxreact (= 0.64.0-rc.3)
    - React-jsi (= 0.64.0-rc.3)
    - React-jsiexecutor (= 0.64.0-rc.3)
    - React-perflogger (= 0.64.0-rc.3)
    - Yoga
  - React-Core/RCTBlobHeaders (0.64.0-rc.3):
    - glog
    - RCT-Folly (= 2020.01.13.00)
    - React-Core/Default
    - React-cxxreact (= 0.64.0-rc.3)
    - React-jsi (= 0.64.0-rc.3)
    - React-jsiexecutor (= 0.64.0-rc.3)
    - React-perflogger (= 0.64.0-rc.3)
    - Yoga
  - React-Core/RCTImageHeaders (0.64.0-rc.3):
    - glog
    - RCT-Folly (= 2020.01.13.00)
    - React-Core/Default
    - React-cxxreact (= 0.64.0-rc.3)
    - React-jsi (= 0.64.0-rc.3)
    - React-jsiexecutor (= 0.64.0-rc.3)
    - React-perflogger (= 0.64.0-rc.3)
    - Yoga
  - React-Core/RCTLinkingHeaders (0.64.0-rc.3):
    - glog
    - RCT-Folly (= 2020.01.13.00)
    - React-Core/Default
    - React-cxxreact (= 0.64.0-rc.3)
    - React-jsi (= 0.64.0-rc.3)
    - React-jsiexecutor (= 0.64.0-rc.3)
    - React-perflogger (= 0.64.0-rc.3)
    - Yoga
  - React-Core/RCTNetworkHeaders (0.64.0-rc.3):
    - glog
    - RCT-Folly (= 2020.01.13.00)
    - React-Core/Default
    - React-cxxreact (= 0.64.0-rc.3)
    - React-jsi (= 0.64.0-rc.3)
    - React-jsiexecutor (= 0.64.0-rc.3)
    - React-perflogger (= 0.64.0-rc.3)
    - Yoga
  - React-Core/RCTSettingsHeaders (0.64.0-rc.3):
    - glog
    - RCT-Folly (= 2020.01.13.00)
    - React-Core/Default
    - React-cxxreact (= 0.64.0-rc.3)
    - React-jsi (= 0.64.0-rc.3)
    - React-jsiexecutor (= 0.64.0-rc.3)
    - React-perflogger (= 0.64.0-rc.3)
    - Yoga
  - React-Core/RCTTextHeaders (0.64.0-rc.3):
    - glog
    - RCT-Folly (= 2020.01.13.00)
    - React-Core/Default
    - React-cxxreact (= 0.64.0-rc.3)
    - React-jsi (= 0.64.0-rc.3)
    - React-jsiexecutor (= 0.64.0-rc.3)
    - React-perflogger (= 0.64.0-rc.3)
    - Yoga
  - React-Core/RCTVibrationHeaders (0.64.0-rc.3):
    - glog
    - RCT-Folly (= 2020.01.13.00)
    - React-Core/Default
    - React-cxxreact (= 0.64.0-rc.3)
    - React-jsi (= 0.64.0-rc.3)
    - React-jsiexecutor (= 0.64.0-rc.3)
    - React-perflogger (= 0.64.0-rc.3)
    - Yoga
  - React-Core/RCTWebSocket (0.64.0-rc.3):
    - glog
    - RCT-Folly (= 2020.01.13.00)
    - React-Core/Default (= 0.64.0-rc.3)
    - React-cxxreact (= 0.64.0-rc.3)
    - React-jsi (= 0.64.0-rc.3)
    - React-jsiexecutor (= 0.64.0-rc.3)
    - React-perflogger (= 0.64.0-rc.3)
    - Yoga
  - React-CoreModules (0.64.0-rc.3):
    - FBReactNativeSpec (= 0.64.0-rc.3)
    - RCT-Folly (= 2020.01.13.00)
    - RCTTypeSafety (= 0.64.0-rc.3)
    - React-Core/CoreModulesHeaders (= 0.64.0-rc.3)
    - React-jsi (= 0.64.0-rc.3)
    - React-RCTImage (= 0.64.0-rc.3)
    - ReactCommon/turbomodule/core (= 0.64.0-rc.3)
  - React-cxxreact (0.64.0-rc.3):
    - boost-for-react-native (= 1.63.0)
    - DoubleConversion
    - glog
    - RCT-Folly (= 2020.01.13.00)
    - React-callinvoker (= 0.64.0-rc.3)
    - React-jsi (= 0.64.0-rc.3)
    - React-jsinspector (= 0.64.0-rc.3)
    - React-perflogger (= 0.64.0-rc.3)
    - React-runtimeexecutor (= 0.64.0-rc.3)
  - React-jsi (0.64.0-rc.3):
    - boost-for-react-native (= 1.63.0)
    - DoubleConversion
    - glog
    - RCT-Folly (= 2020.01.13.00)
    - React-jsi/Default (= 0.64.0-rc.3)
  - React-jsi/Default (0.64.0-rc.3):
    - boost-for-react-native (= 1.63.0)
    - DoubleConversion
    - glog
    - RCT-Folly (= 2020.01.13.00)
  - React-jsiexecutor (0.64.0-rc.3):
    - DoubleConversion
    - glog
    - RCT-Folly (= 2020.01.13.00)
    - React-cxxreact (= 0.64.0-rc.3)
    - React-jsi (= 0.64.0-rc.3)
    - React-perflogger (= 0.64.0-rc.3)
  - React-jsinspector (0.64.0-rc.3)
  - react-native-blur (0.8.0):
    - React
  - react-native-cameraroll (4.0.2):
    - React-Core
  - react-native-slider (3.0.3):
    - React
  - react-native-video (5.1.1):
    - React-Core
    - react-native-video/Video (= 5.1.1)
  - react-native-video/Video (5.1.1):
    - React-Core
  - react-native-vision-camera (1.0.0-alpha.2):
    - React-Core
  - React-perflogger (0.64.0-rc.3)
  - React-RCTActionSheet (0.64.0-rc.3):
    - React-Core/RCTActionSheetHeaders (= 0.64.0-rc.3)
  - React-RCTAnimation (0.64.0-rc.3):
    - FBReactNativeSpec (= 0.64.0-rc.3)
    - RCT-Folly (= 2020.01.13.00)
    - RCTTypeSafety (= 0.64.0-rc.3)
    - React-Core/RCTAnimationHeaders (= 0.64.0-rc.3)
    - React-jsi (= 0.64.0-rc.3)
    - ReactCommon/turbomodule/core (= 0.64.0-rc.3)
  - React-RCTBlob (0.64.0-rc.3):
    - FBReactNativeSpec (= 0.64.0-rc.3)
    - RCT-Folly (= 2020.01.13.00)
    - React-Core/RCTBlobHeaders (= 0.64.0-rc.3)
    - React-Core/RCTWebSocket (= 0.64.0-rc.3)
    - React-jsi (= 0.64.0-rc.3)
    - React-RCTNetwork (= 0.64.0-rc.3)
    - ReactCommon/turbomodule/core (= 0.64.0-rc.3)
  - React-RCTImage (0.64.0-rc.3):
    - FBReactNativeSpec (= 0.64.0-rc.3)
    - RCT-Folly (= 2020.01.13.00)
    - RCTTypeSafety (= 0.64.0-rc.3)
    - React-Core/RCTImageHeaders (= 0.64.0-rc.3)
    - React-jsi (= 0.64.0-rc.3)
    - React-RCTNetwork (= 0.64.0-rc.3)
    - ReactCommon/turbomodule/core (= 0.64.0-rc.3)
  - React-RCTLinking (0.64.0-rc.3):
    - FBReactNativeSpec (= 0.64.0-rc.3)
    - React-Core/RCTLinkingHeaders (= 0.64.0-rc.3)
    - React-jsi (= 0.64.0-rc.3)
    - ReactCommon/turbomodule/core (= 0.64.0-rc.3)
  - React-RCTNetwork (0.64.0-rc.3):
    - FBReactNativeSpec (= 0.64.0-rc.3)
    - RCT-Folly (= 2020.01.13.00)
    - RCTTypeSafety (= 0.64.0-rc.3)
    - React-Core/RCTNetworkHeaders (= 0.64.0-rc.3)
    - React-jsi (= 0.64.0-rc.3)
    - ReactCommon/turbomodule/core (= 0.64.0-rc.3)
  - React-RCTSettings (0.64.0-rc.3):
    - FBReactNativeSpec (= 0.64.0-rc.3)
    - RCT-Folly (= 2020.01.13.00)
    - RCTTypeSafety (= 0.64.0-rc.3)
    - React-Core/RCTSettingsHeaders (= 0.64.0-rc.3)
    - React-jsi (= 0.64.0-rc.3)
    - ReactCommon/turbomodule/core (= 0.64.0-rc.3)
  - React-RCTText (0.64.0-rc.3):
    - React-Core/RCTTextHeaders (= 0.64.0-rc.3)
  - React-RCTVibration (0.64.0-rc.3):
    - FBReactNativeSpec (= 0.64.0-rc.3)
    - RCT-Folly (= 2020.01.13.00)
    - React-Core/RCTVibrationHeaders (= 0.64.0-rc.3)
    - React-jsi (= 0.64.0-rc.3)
    - ReactCommon/turbomodule/core (= 0.64.0-rc.3)
  - React-runtimeexecutor (0.64.0-rc.3):
    - React-jsi (= 0.64.0-rc.3)
  - ReactCommon/turbomodule/core (0.64.0-rc.3):
    - DoubleConversion
    - glog
<<<<<<< HEAD
    - RCT-Folly (= 2020.01.13.00)
    - React-callinvoker (= 0.64.0-rc.3)
    - React-Core (= 0.64.0-rc.3)
    - React-cxxreact (= 0.64.0-rc.3)
    - React-jsi (= 0.64.0-rc.3)
    - React-perflogger (= 0.64.0-rc.3)
  - ReactNativeNavigation (7.10.0):
=======
    - React-callinvoker (= 0.63.4)
    - React-Core (= 0.63.4)
    - React-cxxreact (= 0.63.4)
    - React-jsi (= 0.63.4)
  - ReactNativeNavigation (7.11.0):
>>>>>>> fd0b52f0
    - React-Core
    - React-RCTImage
    - React-RCTText
    - ReactNativeNavigation/Core (= 7.11.0)
  - ReactNativeNavigation/Core (7.11.0):
    - React-Core
    - React-RCTImage
    - React-RCTText
  - RNGestureHandler (1.10.2):
    - React-Core
  - RNReanimated (2.0.0-rc.3):
    - DoubleConversion
    - FBLazyVector
    - FBReactNativeSpec
    - glog
    - RCT-Folly
    - RCTRequired
    - RCTTypeSafety
    - React
    - React-callinvoker
    - React-Core
    - React-Core/DevSupport
    - React-Core/RCTWebSocket
    - React-CoreModules
    - React-cxxreact
    - React-jsi
    - React-jsiexecutor
    - React-jsinspector
    - React-RCTActionSheet
    - React-RCTAnimation
    - React-RCTBlob
    - React-RCTImage
    - React-RCTLinking
    - React-RCTNetwork
    - React-RCTSettings
    - React-RCTText
    - React-RCTVibration
    - ReactCommon/turbomodule/core
    - Yoga
  - RNStaticSafeAreaInsets (2.1.1):
    - React
  - RNVectorIcons (8.1.0):
    - React-Core
  - Yoga (1.14.0)
  - YogaKit (1.18.1):
    - Yoga (~> 1.14)

DEPENDENCIES:
  - DoubleConversion (from `../node_modules/react-native/third-party-podspecs/DoubleConversion.podspec`)
  - FBLazyVector (from `../node_modules/react-native/Libraries/FBLazyVector`)
  - FBReactNativeSpec (from `../node_modules/react-native/React/FBReactNativeSpec`)
  - Flipper (= 0.74.0)
  - Flipper-DoubleConversion (= 1.1.7)
  - Flipper-Folly (~> 2.2)
  - Flipper-Glog (= 0.3.6)
  - Flipper-PeerTalk (~> 0.0.4)
  - Flipper-RSocket (~> 1.1)
  - FlipperKit (= 0.74.0)
  - FlipperKit/Core (= 0.74.0)
  - FlipperKit/CppBridge (= 0.74.0)
  - FlipperKit/FBCxxFollyDynamicConvert (= 0.74.0)
  - FlipperKit/FBDefines (= 0.74.0)
  - FlipperKit/FKPortForwarding (= 0.74.0)
  - FlipperKit/FlipperKitHighlightOverlay (= 0.74.0)
  - FlipperKit/FlipperKitLayoutPlugin (= 0.74.0)
  - FlipperKit/FlipperKitLayoutTextSearchable (= 0.74.0)
  - FlipperKit/FlipperKitNetworkPlugin (= 0.74.0)
  - FlipperKit/FlipperKitReactPlugin (= 0.74.0)
  - FlipperKit/FlipperKitUserDefaultsPlugin (= 0.74.0)
  - FlipperKit/SKIOSNetworkPlugin (= 0.74.0)
  - glog (from `../node_modules/react-native/third-party-podspecs/glog.podspec`)
  - hermes-engine (~> 0.7.2)
  - libevent (from `../node_modules/react-native/third-party-podspecs/libevent.podspec`)
  - RCT-Folly (from `../node_modules/react-native/third-party-podspecs/RCT-Folly.podspec`)
  - RCTRequired (from `../node_modules/react-native/Libraries/RCTRequired`)
  - RCTTypeSafety (from `../node_modules/react-native/Libraries/TypeSafety`)
  - React (from `../node_modules/react-native/`)
  - React-callinvoker (from `../node_modules/react-native/ReactCommon/callinvoker`)
  - React-Core (from `../node_modules/react-native/`)
  - React-Core/DevSupport (from `../node_modules/react-native/`)
  - React-Core/Hermes (from `../node_modules/react-native/`)
  - React-Core/RCTWebSocket (from `../node_modules/react-native/`)
  - React-CoreModules (from `../node_modules/react-native/React/CoreModules`)
  - React-cxxreact (from `../node_modules/react-native/ReactCommon/cxxreact`)
  - React-jsi (from `../node_modules/react-native/ReactCommon/jsi`)
  - React-jsiexecutor (from `../node_modules/react-native/ReactCommon/jsiexecutor`)
  - React-jsinspector (from `../node_modules/react-native/ReactCommon/jsinspector`)
  - "react-native-blur (from `../node_modules/@react-native-community/blur`)"
  - "react-native-cameraroll (from `../node_modules/@react-native-community/cameraroll`)"
  - "react-native-slider (from `../node_modules/@react-native-community/slider`)"
  - react-native-video (from `../node_modules/react-native-video`)
  - react-native-vision-camera (from `../..`)
  - React-perflogger (from `../node_modules/react-native/ReactCommon/reactperflogger`)
  - React-RCTActionSheet (from `../node_modules/react-native/Libraries/ActionSheetIOS`)
  - React-RCTAnimation (from `../node_modules/react-native/Libraries/NativeAnimation`)
  - React-RCTBlob (from `../node_modules/react-native/Libraries/Blob`)
  - React-RCTImage (from `../node_modules/react-native/Libraries/Image`)
  - React-RCTLinking (from `../node_modules/react-native/Libraries/LinkingIOS`)
  - React-RCTNetwork (from `../node_modules/react-native/Libraries/Network`)
  - React-RCTSettings (from `../node_modules/react-native/Libraries/Settings`)
  - React-RCTText (from `../node_modules/react-native/Libraries/Text`)
  - React-RCTVibration (from `../node_modules/react-native/Libraries/Vibration`)
  - React-runtimeexecutor (from `../node_modules/react-native/ReactCommon/runtimeexecutor`)
  - ReactCommon/turbomodule/core (from `../node_modules/react-native/ReactCommon`)
  - ReactNativeNavigation (from `../node_modules/react-native-navigation`)
  - RNGestureHandler (from `../node_modules/react-native-gesture-handler`)
  - RNReanimated (from `../node_modules/react-native-reanimated`)
  - RNStaticSafeAreaInsets (from `../node_modules/react-native-static-safe-area-insets`)
  - RNVectorIcons (from `../node_modules/react-native-vector-icons`)
  - Yoga (from `../node_modules/react-native/ReactCommon/yoga`)

SPEC REPOS:
  trunk:
    - boost-for-react-native
    - CocoaAsyncSocket
    - Flipper
    - Flipper-DoubleConversion
    - Flipper-Folly
    - Flipper-Glog
    - Flipper-PeerTalk
    - Flipper-RSocket
    - FlipperKit
    - hermes-engine
    - OpenSSL-Universal
    - YogaKit

EXTERNAL SOURCES:
  DoubleConversion:
    :podspec: "../node_modules/react-native/third-party-podspecs/DoubleConversion.podspec"
  FBLazyVector:
    :path: "../node_modules/react-native/Libraries/FBLazyVector"
  FBReactNativeSpec:
    :path: "../node_modules/react-native/React/FBReactNativeSpec"
  glog:
    :podspec: "../node_modules/react-native/third-party-podspecs/glog.podspec"
  libevent:
    :podspec: "../node_modules/react-native/third-party-podspecs/libevent.podspec"
  RCT-Folly:
    :podspec: "../node_modules/react-native/third-party-podspecs/RCT-Folly.podspec"
  RCTRequired:
    :path: "../node_modules/react-native/Libraries/RCTRequired"
  RCTTypeSafety:
    :path: "../node_modules/react-native/Libraries/TypeSafety"
  React:
    :path: "../node_modules/react-native/"
  React-callinvoker:
    :path: "../node_modules/react-native/ReactCommon/callinvoker"
  React-Core:
    :path: "../node_modules/react-native/"
  React-CoreModules:
    :path: "../node_modules/react-native/React/CoreModules"
  React-cxxreact:
    :path: "../node_modules/react-native/ReactCommon/cxxreact"
  React-jsi:
    :path: "../node_modules/react-native/ReactCommon/jsi"
  React-jsiexecutor:
    :path: "../node_modules/react-native/ReactCommon/jsiexecutor"
  React-jsinspector:
    :path: "../node_modules/react-native/ReactCommon/jsinspector"
  react-native-blur:
    :path: "../node_modules/@react-native-community/blur"
  react-native-cameraroll:
    :path: "../node_modules/@react-native-community/cameraroll"
  react-native-slider:
    :path: "../node_modules/@react-native-community/slider"
  react-native-video:
    :path: "../node_modules/react-native-video"
  react-native-vision-camera:
    :path: "../.."
  React-perflogger:
    :path: "../node_modules/react-native/ReactCommon/reactperflogger"
  React-RCTActionSheet:
    :path: "../node_modules/react-native/Libraries/ActionSheetIOS"
  React-RCTAnimation:
    :path: "../node_modules/react-native/Libraries/NativeAnimation"
  React-RCTBlob:
    :path: "../node_modules/react-native/Libraries/Blob"
  React-RCTImage:
    :path: "../node_modules/react-native/Libraries/Image"
  React-RCTLinking:
    :path: "../node_modules/react-native/Libraries/LinkingIOS"
  React-RCTNetwork:
    :path: "../node_modules/react-native/Libraries/Network"
  React-RCTSettings:
    :path: "../node_modules/react-native/Libraries/Settings"
  React-RCTText:
    :path: "../node_modules/react-native/Libraries/Text"
  React-RCTVibration:
    :path: "../node_modules/react-native/Libraries/Vibration"
  React-runtimeexecutor:
    :path: "../node_modules/react-native/ReactCommon/runtimeexecutor"
  ReactCommon:
    :path: "../node_modules/react-native/ReactCommon"
  ReactNativeNavigation:
    :path: "../node_modules/react-native-navigation"
  RNGestureHandler:
    :path: "../node_modules/react-native-gesture-handler"
  RNReanimated:
    :path: "../node_modules/react-native-reanimated"
  RNStaticSafeAreaInsets:
    :path: "../node_modules/react-native-static-safe-area-insets"
  RNVectorIcons:
    :path: "../node_modules/react-native-vector-icons"
  Yoga:
    :path: "../node_modules/react-native/ReactCommon/yoga"

SPEC CHECKSUMS:
  boost-for-react-native: 39c7adb57c4e60d6c5479dd8623128eb5b3f0f2c
  CocoaAsyncSocket: 065fd1e645c7abab64f7a6a2007a48038fdc6a99
  DoubleConversion: cf9b38bf0b2d048436d9a82ad2abe1404f11e7de
  FBLazyVector: 9cafb8520d334de0720e1119b41db4cc16d3fbc9
  FBReactNativeSpec: e5fce9919d2a5a36cb2e699aae198f908cd9254b
  Flipper: c1ad50344bffdce628b1906b48f6e7cd06724236
  Flipper-DoubleConversion: 38631e41ef4f9b12861c67d17cb5518d06badc41
  Flipper-Folly: c55b9328b7ab5716e674926835c2bef6acc5c27d
  Flipper-Glog: 1dfd6abf1e922806c52ceb8701a3599a79a200a6
  Flipper-PeerTalk: 116d8f857dc6ef55c7a5a75ea3ceaafe878aadc9
  Flipper-RSocket: 602921fee03edacf18f5d6f3d3594ba477f456e5
  FlipperKit: f42987ea58737ac0fb3fbc38f8e703452ba56940
  glog: 73c2498ac6884b13ede40eda8228cb1eee9d9d62
  hermes-engine: 7d97ba46a1e29bacf3e3c61ecb2804a5ddd02d4f
  libevent: 867cc03e654415675bcacf9726871a37c4b56b8a
  OpenSSL-Universal: 1aa4f6a6ee7256b83db99ec1ccdaa80d10f9af9b
  RCT-Folly: ec7a233ccc97cc556cf7237f0db1ff65b986f27c
  RCTRequired: cff6c2b6d032642cc892d3516bca5da0dfe86f38
  RCTTypeSafety: 8a552c3ec91843c081e1893009babf821d4a11a0
  React: d0fd0278a44fd8a34484311ace0cc9586eb3e865
  React-callinvoker: 67dd7831bcc8ddafff2d6b88eb12f5ba94c7d7c6
  React-Core: b231d2f9daa75252bb86b2ef02da7e187945aea8
  React-CoreModules: 2a9ee3f12d31e21641e856ac570d10b7327fb846
  React-cxxreact: 6f558a4e6df29ead2afa148988424a9599f81e75
  React-jsi: 0c862d1821e1a6d671a85945b99bee28bc3f7020
  React-jsiexecutor: 3d27b79050df18a753001d77cbf07b960dc4a8d6
  React-jsinspector: 09567a7aa3dcb281caf25eeba87280b1ea3e09f4
  react-native-blur: cad4d93b364f91e7b7931b3fa935455487e5c33c
<<<<<<< HEAD
  react-native-cameraroll: 717193a0427fd0db78d3f10385a008fcc102213c
  react-native-slider: b733e17fdd31186707146debf1f04b5d94aa1a93
  react-native-video: 1574074179ecaf6a9dd067116c8f31bf9fec15c8
  react-native-vision-camera: bf9c62e2795080a21e9ea134050c01b5d9494b6d
  React-perflogger: d9815e398aa6e6016b8c0bef8b3033ab818f823d
  React-RCTActionSheet: 1ec7b3130b7878d5f818c105eeda38d25f1ebab1
  React-RCTAnimation: 26c31a4da3b7ac12c501fc82d43894f9beabe11a
  React-RCTBlob: 90d860aa93db36eb6e706386adab22a2c0fde6a0
  React-RCTImage: 61d1ebd83f38f7b9c9c644396bd8681e30b7f353
  React-RCTLinking: cc87d37c00ad04dfbf325e741c48ebcf7acbe91c
  React-RCTNetwork: 3577e84f676ffa4bfd16aa6513f2dc2f3027bd1a
  React-RCTSettings: 19f4f8d8c8013237cf5652d644fc770ba8148e07
  React-RCTText: f16eb124c5358d3179d9fb878be280b9c2b75be3
  React-RCTVibration: 7a89bda87032c5fc0899bb6940ec42ffcb156d7a
  React-runtimeexecutor: 973fcbe10f76f42e3a9a98b9358836971e9ac4aa
  ReactCommon: 33191ccc8250b4e206884a1e3b68b2011b6b7899
  ReactNativeNavigation: fa1eed29e815dfca6a1cb325776ef97658c54ce3
  RNGestureHandler: 5e58135436aacc1c5d29b75547d3d2b9430d052c
  RNReanimated: 31d4b60fe6509e161b4c461dee70d98a9c7af6b6
  RNStaticSafeAreaInsets: 6103cf09647fa427186d30f67b0f5163c1ae8252
  RNVectorIcons: f67a1abce2ec73e62fe4606e8110e95a832bc859
  Yoga: 31313df467e58b5b53f26a0319fa100159c79fa3
=======
  react-native-cameraroll: 1965db75c851b15e77a22ca0ac78e32af6b571ae
  react-native-slider: e99fc201cefe81270fc9d81714a7a0f5e566b168
  react-native-video: 0bb76b6d6b77da3009611586c7dbf817b947f30e
  react-native-vision-camera: 4001b74e9a6a9c5b6d874d3d15a87cec3b34e71a
  React-RCTActionSheet: 89a0ca9f4a06c1f93c26067af074ccdce0f40336
  React-RCTAnimation: 1bde3ecc0c104c55df246eda516e0deb03c4e49b
  React-RCTBlob: a97d378b527740cc667e03ebfa183a75231ab0f0
  React-RCTImage: c1b1f2d3f43a4a528c8946d6092384b5c880d2f0
  React-RCTLinking: 35ae4ab9dc0410d1fcbdce4d7623194a27214fb2
  React-RCTNetwork: 29ec2696f8d8cfff7331fac83d3e893c95ef43ae
  React-RCTSettings: 60f0691bba2074ef394f95d4c2265ec284e0a46a
  React-RCTText: 5c51df3f08cb9dedc6e790161195d12bac06101c
  React-RCTVibration: ae4f914cfe8de7d4de95ae1ea6cc8f6315d73d9d
  ReactCommon: 73d79c7039f473b76db6ff7c6b159c478acbbb3b
  ReactNativeNavigation: 16d97374852c2e23f6d6b5e4ff9cd616fb037f02
  RNGestureHandler: e66feb0fda7da74ea6a3094656b3c1efe05f5c07
  RNReanimated: ca4f28c765329144d68bdad126bf6b0b1afc7a5a
  RNStaticSafeAreaInsets: 6103cf09647fa427186d30f67b0f5163c1ae8252
  RNVectorIcons: 31cebfcf94e8cf8686eb5303ae0357da64d7a5a4
  Yoga: 4bd86afe9883422a7c4028c00e34790f560923d6
>>>>>>> fd0b52f0
  YogaKit: f782866e155069a2cca2517aafea43200b01fd5a

PODFILE CHECKSUM: 1907df50c41f2dc9f935174c8471e58477078be7

COCOAPODS: 1.10.1<|MERGE_RESOLUTION|>--- conflicted
+++ resolved
@@ -339,7 +339,6 @@
   - ReactCommon/turbomodule/core (0.64.0-rc.3):
     - DoubleConversion
     - glog
-<<<<<<< HEAD
     - RCT-Folly (= 2020.01.13.00)
     - React-callinvoker (= 0.64.0-rc.3)
     - React-Core (= 0.64.0-rc.3)
@@ -347,13 +346,6 @@
     - React-jsi (= 0.64.0-rc.3)
     - React-perflogger (= 0.64.0-rc.3)
   - ReactNativeNavigation (7.10.0):
-=======
-    - React-callinvoker (= 0.63.4)
-    - React-Core (= 0.63.4)
-    - React-cxxreact (= 0.63.4)
-    - React-jsi (= 0.63.4)
-  - ReactNativeNavigation (7.11.0):
->>>>>>> fd0b52f0
     - React-Core
     - React-RCTImage
     - React-RCTText
@@ -589,7 +581,6 @@
   React-jsiexecutor: 3d27b79050df18a753001d77cbf07b960dc4a8d6
   React-jsinspector: 09567a7aa3dcb281caf25eeba87280b1ea3e09f4
   react-native-blur: cad4d93b364f91e7b7931b3fa935455487e5c33c
-<<<<<<< HEAD
   react-native-cameraroll: 717193a0427fd0db78d3f10385a008fcc102213c
   react-native-slider: b733e17fdd31186707146debf1f04b5d94aa1a93
   react-native-video: 1574074179ecaf6a9dd067116c8f31bf9fec15c8
@@ -612,28 +603,6 @@
   RNStaticSafeAreaInsets: 6103cf09647fa427186d30f67b0f5163c1ae8252
   RNVectorIcons: f67a1abce2ec73e62fe4606e8110e95a832bc859
   Yoga: 31313df467e58b5b53f26a0319fa100159c79fa3
-=======
-  react-native-cameraroll: 1965db75c851b15e77a22ca0ac78e32af6b571ae
-  react-native-slider: e99fc201cefe81270fc9d81714a7a0f5e566b168
-  react-native-video: 0bb76b6d6b77da3009611586c7dbf817b947f30e
-  react-native-vision-camera: 4001b74e9a6a9c5b6d874d3d15a87cec3b34e71a
-  React-RCTActionSheet: 89a0ca9f4a06c1f93c26067af074ccdce0f40336
-  React-RCTAnimation: 1bde3ecc0c104c55df246eda516e0deb03c4e49b
-  React-RCTBlob: a97d378b527740cc667e03ebfa183a75231ab0f0
-  React-RCTImage: c1b1f2d3f43a4a528c8946d6092384b5c880d2f0
-  React-RCTLinking: 35ae4ab9dc0410d1fcbdce4d7623194a27214fb2
-  React-RCTNetwork: 29ec2696f8d8cfff7331fac83d3e893c95ef43ae
-  React-RCTSettings: 60f0691bba2074ef394f95d4c2265ec284e0a46a
-  React-RCTText: 5c51df3f08cb9dedc6e790161195d12bac06101c
-  React-RCTVibration: ae4f914cfe8de7d4de95ae1ea6cc8f6315d73d9d
-  ReactCommon: 73d79c7039f473b76db6ff7c6b159c478acbbb3b
-  ReactNativeNavigation: 16d97374852c2e23f6d6b5e4ff9cd616fb037f02
-  RNGestureHandler: e66feb0fda7da74ea6a3094656b3c1efe05f5c07
-  RNReanimated: ca4f28c765329144d68bdad126bf6b0b1afc7a5a
-  RNStaticSafeAreaInsets: 6103cf09647fa427186d30f67b0f5163c1ae8252
-  RNVectorIcons: 31cebfcf94e8cf8686eb5303ae0357da64d7a5a4
-  Yoga: 4bd86afe9883422a7c4028c00e34790f560923d6
->>>>>>> fd0b52f0
   YogaKit: f782866e155069a2cca2517aafea43200b01fd5a
 
 PODFILE CHECKSUM: 1907df50c41f2dc9f935174c8471e58477078be7
