--- conflicted
+++ resolved
@@ -7,17 +7,10 @@
 /**
  * Gets the best available `CameraDevice`. Devices with more cameras are preferred.
  *
-<<<<<<< HEAD
- * @returns A `CameraDevice` for the requested device type.
- * @throws `CameraRuntimeError` if no device was found.
- * @example
- * const device = useCameraDevice('wide-angle-camera')
-=======
  * @returns The best matching `CameraDevice`.
  * @throws `CameraRuntimeError` if no device was found.
  * @example
  * const device = useCameraDevice()
->>>>>>> 93ec6a49
  * // ...
  * return <Camera device={device} />
  */
@@ -26,13 +19,8 @@
 /**
  * Gets a `CameraDevice` for the requested device type.
  *
-<<<<<<< HEAD
- * @returns A `CameraDevice` for the requested device type, or `undefined` if no matching device was found
- *
-=======
  * @returns A `CameraDevice` for the requested device type.
  * @throws `CameraRuntimeError` if no device was found.
->>>>>>> 93ec6a49
  * @example
  * const device = useCameraDevice('wide-angle-camera')
  * // ...
@@ -50,22 +38,6 @@
       const devices = await Camera.getAvailableCameraDevices();
       if (!isMounted) return;
 
-<<<<<<< HEAD
-      if (deviceType == null) {
-        // use any device
-        const sorted = devices.sort(sortDevices);
-        const bestMatch = sorted[0];
-        if (bestMatch == null) throw new CameraRuntimeError('device/no-device', 'No Camera device was found!');
-        setDevice(bestMatch);
-      } else {
-        // use specified device (type)
-        const bestMatch = devices.find((d) => {
-          const parsedType = parsePhysicalDeviceTypes(d.devices);
-          return parsedType === deviceType;
-        });
-        setDevice(bestMatch);
-      }
-=======
       let bestMatch: CameraDevice | undefined;
       if (deviceType == null) {
         // use any device
@@ -80,7 +52,6 @@
       }
       if (bestMatch == null) throw new CameraRuntimeError('device/no-device', 'No Camera device was found!');
       setDevice(bestMatch);
->>>>>>> 93ec6a49
     };
     loadDevice();
 
